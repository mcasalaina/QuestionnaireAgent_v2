#!/usr/bin/env python3
"""
Questionnaire Multiagent - UI Application

A windowed application that orchestrates three Azure AI Foundry agents to answer questions
with fact-checking and link validation. Supports both individual questions and Excel import/export.
"""

import tkinter as tk
from tkinter import ttk, scrolledtext, messagebox, filedialog
import threading
import os
import tempfile
import asyncio
import logging
import argparse
import sys
from typing import Tuple, Optional, List, Dict, Any
from pathlib import Path
from azure.monitor.opentelemetry import configure_azure_monitor
from opentelemetry import trace
from opentelemetry.trace import Tracer

import pandas as pd
from azure.ai.projects import AIProjectClient
from azure.identity import DefaultAzureCredential
from azure.ai.agents.models import BingGroundingTool
from dotenv import load_dotenv

# Load environment variables
load_dotenv(override=True)

class QuestionnaireAgentUI:
    """Main UI application for the Questionnaire Agent."""
    
    def __init__(self, headless_mode=False, max_retries=10):
        # Setup logging first - only for our app, not Azure SDK noise
        logging.basicConfig(level=logging.WARNING)  # Set root to WARNING to silence Azure SDK
        self.logger = logging.getLogger(__name__)
        self.logger.setLevel(logging.INFO)  # But keep our app logger at INFO
        
        # Silence specific noisy Azure loggers
        logging.getLogger("azure.core.pipeline.policies.http_logging_policy").setLevel(logging.WARNING)
        logging.getLogger("azure.monitor.opentelemetry.exporter").setLevel(logging.WARNING)
        logging.getLogger("azure.monitor.opentelemetry").setLevel(logging.INFO)
        
        # Store headless mode flag
        self.headless_mode = headless_mode
        
        # Store maximum retries configuration
        self.max_retries = max_retries
        
        if not headless_mode:
            # Enable high DPI awareness on Windows
            try:
                from ctypes import windll
                windll.shcore.SetProcessDpiAwareness(1)
            except:
                pass  # Ignore errors on non-Windows platforms or if not available
            
            self.root = tk.Tk()
            self.root.title("Questionnaire Multiagent")
            self.root.geometry("1200x800")
            
            # Maximize window based on OS
            import platform
            try:
                if platform.system() == "Windows":
                    self.root.state('zoomed')  # Windows maximized
                elif platform.system() == "Linux":
                    self.root.attributes('-zoomed', True)  # Linux maximized
                elif platform.system() == "Darwin":  # macOS
                    self.root.attributes('-zoomed', True)  # macOS maximized
            except tk.TclError:
                # Fallback if maximizing fails - just use the geometry
                pass
        else:
            self.root = None
        
        # OpenTelemetry tracer for Azure AI Foundry tracing
        self.tracer: Optional[Tracer] = None
        
        # Initialize tracing BEFORE Azure client initialization
        self.initialize_tracing()
        
        # Initialize Azure AI Project Client
        self.project_client = None
        self.init_azure_client()
        
        # Agent IDs will be set when agents are created
        self.question_answerer_id = None
        self.answer_checker_id = None
        self.link_checker_id = None
        
        # Setup UI only if not in headless mode
        if not headless_mode:
            self.setup_ui()
            
            # Status bar variables (only needed for GUI mode and after root is created)
            self.status_working = tk.StringVar(value="Idle")
            self.status_agent = tk.StringVar(value="")
            self.status_time = tk.StringVar(value="00:00")
            self.status_excel_input = tk.StringVar(value="")
            self.status_excel_output = tk.StringVar(value="")
            self.status_excel_question = tk.StringVar(value="")
            
            # Timer variables
            self.start_time = None
            self.timer_job = None
            
            # Now setup the status bar after StringVars are created
            self.setup_status_bar()
        else:
            # For headless mode, create dummy status variables
            self.status_working = None
            self.status_agent = None
            self.status_time = None
            self.status_excel_input = None
            self.status_excel_output = None
            self.status_excel_question = None
            self.start_time = None
            self.timer_job = None
        
    def init_azure_client(self):
        """Initialize Azure AI Project Client with credentials from .env file."""
        try:
            endpoint = os.getenv("AZURE_OPENAI_ENDPOINT")
            if not endpoint:
                raise ValueError("AZURE_OPENAI_ENDPOINT not found in environment variables")
            
            self.logger.info(f"Connecting to Azure AI Foundry endpoint: {endpoint}")
            
            credential = DefaultAzureCredential()
            self.project_client = AIProjectClient(
                endpoint=endpoint,
                credential=credential
            )
            self.logger.info("Azure AI Project Client initialized successfully")
            
        except Exception as e:
            self.logger.error(f"Failed to initialize Azure client: {e}")
            if not self.headless_mode:
                messagebox.showerror("Azure Connection Error", 
                                   f"Failed to connect to Azure AI Foundry:\n{e}\n\nPlease check your .env file and Azure credentials.")
            else:
                print(f"Error: Failed to connect to Azure AI Foundry: {e}")
                print("Please check your .env file and Azure credentials.")
                sys.exit(1)
    
    def initialize_tracing(self):
        """Initialize Azure AI Foundry tracing with Application Insights"""
        try:
            # Configure content recording based on environment variable or default to true for debugging
            content_recording = os.environ.get("AZURE_TRACING_GEN_AI_CONTENT_RECORDING_ENABLED", "true").lower()
            os.environ["AZURE_TRACING_GEN_AI_CONTENT_RECORDING_ENABLED"] = content_recording
            
            # Set Azure SDK tracing implementation to OpenTelemetry BEFORE any Azure operations
            os.environ["AZURE_SDK_TRACING_IMPLEMENTATION"] = "opentelemetry"
            
            # Set service name for Application Analytics in Azure AI Foundry
            # This maps to cloud_RoleName in Application Insights and enables the Application Analytics dashboard
            if not os.environ.get("OTEL_SERVICE_NAME"):
                os.environ["OTEL_SERVICE_NAME"] = "Questionnaire Agent V2"
            
            # Enable Azure SDK tracing with OpenTelemetry BEFORE configuring Azure Monitor
            from azure.core.settings import settings
            settings.tracing_implementation = "opentelemetry"
            
            # Get Application Insights connection string from environment variable
            connection_string = os.environ.get("APPLICATIONINSIGHTS_CONNECTION_STRING")
            
            if not connection_string:
                self.logger.warning("⚠️ APPLICATIONINSIGHTS_CONNECTION_STRING environment variable not set.")
                self.logger.warning("   Set this in your .env file - get it from Azure Portal > Application Insights > Overview")
                return False
            
            # Configure Azure Monitor tracing with enhanced settings for AI Foundry
            configure_azure_monitor(
                connection_string=connection_string,
                # Enable additional instrumentation for better metrics capture
                enable_live_metrics=True,
                # Set sampling rate to 100% to capture all operations for now
                sampling_ratio=1.0
            )
            
            # Optional: Enable telemetry to console for debugging (uncomment if needed)
            # try:
            #     from azure.ai.agents.telemetry import enable_telemetry
            #     import sys
            #     enable_telemetry(destination=sys.stdout)
            #     self.logger.info("✅ Console telemetry enabled for debugging")
            # except ImportError:
            #     pass  # azure-ai-agents telemetry not available
            
            # Create a tracer for custom spans
            self.tracer = trace.get_tracer(__name__)
            
            content_status = "enabled" if content_recording == "true" else "disabled"
            self.logger.info(f"✅ Azure AI Foundry tracing initialized successfully (content recording: {content_status}).")
            return True
            
        except Exception as e:
            self.logger.warning(f"⚠️ Failed to initialize tracing: {str(e)}")
            return False
    
    def setup_ui(self):
        """Setup the main UI layout."""
        # Create main paned window
        main_paned = ttk.PanedWindow(self.root, orient=tk.HORIZONTAL)
        main_paned.pack(fill=tk.BOTH, expand=True, padx=10, pady=(10, 0))
        
        # Left panel
        left_frame = ttk.Frame(main_paned)
        main_paned.add(left_frame, weight=1)
        
        # Right panel
        right_frame = ttk.Frame(main_paned)
        main_paned.add(right_frame, weight=2)
        
        self.setup_left_panel(left_frame)
        self.setup_right_panel(right_frame)
        # Note: status bar setup is called after StringVars are created
        
    def setup_left_panel(self, parent):
        """Setup the left panel with input controls."""
        # Context section
        context_label = ttk.Label(parent, text="Context")
        context_label.pack(anchor=tk.W, pady=(0, 5))
        
        self.context_entry = tk.Entry(parent, width=40)
        self.context_entry.insert(0, "Microsoft Azure AI")  # Default value
        self.context_entry.pack(fill=tk.X, pady=(0, 15))
        
        # Character Limit section
        limit_label = ttk.Label(parent, text="Character Limit")
        limit_label.pack(anchor=tk.W, pady=(0, 5))
        
        self.limit_entry = tk.Entry(parent, width=40)
        self.limit_entry.insert(0, "2000")  # Default value
        self.limit_entry.pack(fill=tk.X, pady=(0, 15))
        
        # Maximum Retries section
        retries_label = ttk.Label(parent, text="Maximum Retries")
        retries_label.pack(anchor=tk.W, pady=(0, 5))
        
        self.retries_entry = tk.Entry(parent, width=40)
        self.retries_entry.insert(0, str(self.max_retries))  # Default value from constructor
        self.retries_entry.pack(fill=tk.X, pady=(0, 15))
        
        # Question section
        question_label = ttk.Label(parent, text="Question")
        question_label.pack(anchor=tk.W, pady=(0, 5))
        
        self.question_text = scrolledtext.ScrolledText(parent, height=8, width=40, 
                                                     font=('Segoe UI', 12))
        self.question_text.insert(tk.END, "Does your service offer video generative AI?")  # Default value
        self.question_text.pack(fill=tk.BOTH, expand=True, pady=(0, 15))
        
        # Buttons
        button_frame = ttk.Frame(parent)
        button_frame.pack(fill=tk.X, pady=(10, 0))
        
        self.ask_button = tk.Button(button_frame, text="Ask!", bg="lightgray", fg="black", 
                                  height=2, command=self.on_ask_clicked)
        self.ask_button.pack(fill=tk.X, pady=(0, 10))
        
        self.import_button = tk.Button(button_frame, text="📊 Import From Excel", 
                                     command=self.on_import_excel_clicked)
        self.import_button.pack(fill=tk.X)
        
    def setup_right_panel(self, parent):
        """Setup the right panel with output sections."""
        # Create notebook for tabbed interface
        self.notebook = ttk.Notebook(parent)
        self.notebook.pack(fill=tk.BOTH, expand=True)
        
        # Answer tab
        answer_frame = ttk.Frame(self.notebook)
        self.notebook.add(answer_frame, text="Answer")
        
        answer_label = ttk.Label(answer_frame, text="Answer")
        answer_label.pack(anchor=tk.W, pady=(5, 5))
        
        self.answer_text = scrolledtext.ScrolledText(answer_frame, wrap=tk.WORD, 
                                                   font=('Segoe UI', 12))
        self.answer_text.insert(tk.END, "Response will appear here after clicking Ask!")
        self.answer_text.pack(fill=tk.BOTH, expand=True, padx=5, pady=(0, 5))
        
        # Documentation tab
        docs_frame = ttk.Frame(self.notebook)
        self.notebook.add(docs_frame, text="Documentation")
        
        docs_label = ttk.Label(docs_frame, text="Documentation")
        docs_label.pack(anchor=tk.W, pady=(5, 5))
        
        self.docs_text = scrolledtext.ScrolledText(docs_frame, wrap=tk.WORD, 
                                                  font=('Segoe UI', 12))
        self.docs_text.insert(tk.END, "Documentation will appear here...")
        self.docs_text.pack(fill=tk.BOTH, expand=True, padx=5, pady=(0, 5))
        
        # Reasoning tab
        reasoning_frame = ttk.Frame(self.notebook)
        self.notebook.add(reasoning_frame, text="Reasoning")
        
        reasoning_label = ttk.Label(reasoning_frame, text="Reasoning")
        reasoning_label.pack(anchor=tk.W, pady=(5, 5))
        
        self.reasoning_text = scrolledtext.ScrolledText(reasoning_frame, wrap=tk.WORD, 
                                                      font=('Segoe UI', 12))
        self.reasoning_text.insert(tk.END, "Reasoning will appear here...")
        self.reasoning_text.pack(fill=tk.BOTH, expand=True, padx=5, pady=(0, 5))
        
    def setup_status_bar(self):
        """Setup the status bar at the bottom of the window."""
        # Create status bar frame
        status_frame = ttk.Frame(self.root)
        status_frame.pack(fill=tk.X, padx=10, pady=(5, 10))
        
        # Add separator line above status bar
        separator = ttk.Separator(status_frame, orient=tk.HORIZONTAL)
        separator.pack(fill=tk.X, pady=(0, 5))
        
        # Create main status bar content
        status_content = ttk.Frame(status_frame)
        status_content.pack(fill=tk.X)
        
        # Left side: Working status and current agent
        left_frame = ttk.Frame(status_content)
        left_frame.pack(side=tk.LEFT, padx=(0, 10))
        
        # Status indicator
        status_label = ttk.Label(left_frame, text="Status:")
        status_label.pack(side=tk.LEFT, padx=(0, 5))
        
        self.status_working_label = ttk.Label(left_frame, textvariable=self.status_working, 
                                              font=('Segoe UI', 9, 'bold'))
        self.status_working_label.pack(side=tk.LEFT, padx=(0, 15))
        
        # Current agent
        agent_label = ttk.Label(left_frame, text="Agent:")
        agent_label.pack(side=tk.LEFT, padx=(0, 5))
        
        self.status_agent_label = ttk.Label(left_frame, textvariable=self.status_agent,
                                            font=('Segoe UI', 9))
        self.status_agent_label.pack(side=tk.LEFT, padx=(0, 15))
        
        # Elapsed time
        time_label = ttk.Label(left_frame, text="Time:")
        time_label.pack(side=tk.LEFT, padx=(0, 5))
        
        self.status_time_label = ttk.Label(left_frame, textvariable=self.status_time,
                                           font=('Segoe UI', 9, 'bold'))
        self.status_time_label.pack(side=tk.LEFT)
        
        # Right side: Excel information (only shown when processing Excel)
        self.excel_frame = ttk.Frame(status_content)
        # Excel frame is packed/unpacked dynamically based on mode
        
        # Excel input file
        input_label = ttk.Label(self.excel_frame, text="Input:")
        input_label.pack(side=tk.LEFT, padx=(0, 5))
        
        self.status_excel_input_label = ttk.Label(self.excel_frame, textvariable=self.status_excel_input,
                                                  font=('Segoe UI', 9))
        self.status_excel_input_label.pack(side=tk.LEFT, padx=(0, 15))
        
        # Excel output file
        output_label = ttk.Label(self.excel_frame, text="Output:")
        output_label.pack(side=tk.LEFT, padx=(0, 5))
        
        self.status_excel_output_label = ttk.Label(self.excel_frame, textvariable=self.status_excel_output,
                                                   font=('Segoe UI', 9))
        self.status_excel_output_label.pack(side=tk.LEFT, padx=(0, 15))
        
        # Current question number
        question_label = ttk.Label(self.excel_frame, text="Question:")
        question_label.pack(side=tk.LEFT, padx=(0, 5))
        
        self.status_excel_question_label = ttk.Label(self.excel_frame, textvariable=self.status_excel_question,
                                                     font=('Segoe UI', 9, 'bold'))
        self.status_excel_question_label.pack(side=tk.LEFT)
        
    def start_working(self, agent_name=""):
        """Start working mode - begin timer and update status."""
        if self.headless_mode or not self.status_working:
            return
            
        self.status_working.set("Working")
        self.status_working_label.config(foreground="green")
        self.status_agent.set(agent_name)
        
        # Start timer
        import time
        self.start_time = time.time()
        self.update_timer()
        
    def stop_working(self):
        """Stop working mode - stop timer and update status."""
        if self.headless_mode or not self.status_working:
            return
            
        self.status_working.set("Idle")
        self.status_working_label.config(foreground="black")
        self.status_agent.set("")
        
        # Stop timer
        if self.timer_job:
            self.root.after_cancel(self.timer_job)
            self.timer_job = None
        self.start_time = None
        self.status_time.set("00:00")
        
    def update_agent(self, agent_name):
        """Update the current agent being processed."""
        if self.headless_mode or not self.status_agent:
            return
        self.status_agent.set(agent_name)
        
    def update_timer(self):
        """Update the elapsed time display."""
        if self.headless_mode or not self.start_time or not self.status_time:
            return
            
        import time
        elapsed = int(time.time() - self.start_time)
        minutes = elapsed // 60
        seconds = elapsed % 60
        self.status_time.set(f"{minutes:02d}:{seconds:02d}")
        
        # Schedule next update
        self.timer_job = self.root.after(1000, self.update_timer)
        
    def show_excel_mode(self, input_path, output_path):
        """Show Excel processing information in status bar."""
        if self.headless_mode or not self.status_excel_input:
            return
            
        # Show file paths (truncate if too long)
        import os
        input_name = os.path.basename(input_path)
        output_name = os.path.basename(output_path)
        
        self.status_excel_input.set(input_name)
        self.status_excel_output.set(output_name)
        self.status_excel_question.set("")
        
        # Pack the Excel frame to show it
        self.excel_frame.pack(side=tk.RIGHT, padx=(10, 0))
        
    def hide_excel_mode(self):
        """Hide Excel processing information from status bar."""
        if self.headless_mode or not self.status_excel_input:
            return
            
        # Clear Excel variables
        self.status_excel_input.set("")
        self.status_excel_output.set("")
        self.status_excel_question.set("")
        
        # Unpack the Excel frame to hide it
        self.excel_frame.pack_forget()
        
    def update_excel_question(self, question_number, total_questions=None):
        """Update the current question number being processed."""
        if self.headless_mode or not self.status_excel_question:
            return
            
        if total_questions:
            self.status_excel_question.set(f"{question_number}/{total_questions}")
        else:
            self.status_excel_question.set(str(question_number))
        
    def log_reasoning(self, message: str):
        """Add a message to the reasoning text area or CLI output."""
        if self.headless_mode:
            self.cli_output.append(message)
        else:
            self.reasoning_text.insert(tk.END, f"{message}\n")
            self.reasoning_text.see(tk.END)
            self.root.update_idletasks()
        
    def on_ask_clicked(self):
        """Handle the Ask button click."""
        # Disable button during processing
        self.ask_button.config(state=tk.DISABLED)
        
        # Switch to Reasoning tab immediately
        self.notebook.select(2)  # Index 2 is the Reasoning tab (Answer=0, Documentation=1, Reasoning=2)
        
        # Clear previous results
        self.answer_text.delete(1.0, tk.END)
        self.docs_text.delete(1.0, tk.END)
        self.reasoning_text.delete(1.0, tk.END)
        
        # Start working mode
        self.start_working("Initializing")
        self.hide_excel_mode()  # Ensure Excel mode is hidden for single questions
        
        # Get input values
        question = self.question_text.get(1.0, tk.END).strip()
        context = self.context_entry.get().strip()
        char_limit = int(self.limit_entry.get()) if self.limit_entry.get().isdigit() else 2000
        max_retries = int(self.retries_entry.get()) if self.retries_entry.get().isdigit() else self.max_retries
        
        if not question:
            messagebox.showwarning("Input Required", "Please enter a question.")
            self.ask_button.config(state=tk.NORMAL)
            self.stop_working()
            return
            
        # Run processing in separate thread
        thread = threading.Thread(target=self.process_single_question, 
                                args=(question, context, char_limit, max_retries))
        thread.daemon = True
        thread.start()
        
    def process_single_question(self, question: str, context: str, char_limit: int, max_retries: int):
        """Process a single question using the three-agent workflow."""
        try:
            # Use custom span for the entire workflow
            if self.tracer:
                with self.tracer.start_as_current_span("questionnaire_multi_agent_workflow") as span:
                    span.set_attribute("workflow.name", "Questionnaire Multi-Agent")
                    span.set_attribute("workflow.context", context)
                    span.set_attribute("workflow.char_limit", char_limit)
                    span.set_attribute("workflow.max_retries", max_retries)
                    span.set_attribute("question.text", question[:100] + "..." if len(question) > 100 else question)
                    success, answer, links = self._execute_workflow(question, context, char_limit, max_retries)
                    return success, answer, links
            else:
                success, answer, links = self._execute_workflow(question, context, char_limit, max_retries)
                return success, answer, links
                
        except Exception as e:
            self.logger.error(f"Error processing question: {e}")
            error_msg = str(e)  # Capture the error message as a string
            if not self.headless_mode:
                self.root.after(0, lambda: messagebox.showerror("Error", f"An error occurred: {error_msg}"))
            return False, f"Error: {error_msg}", []
        finally:
            # Re-enable button and stop working mode
            if not self.headless_mode:
                self.root.after(0, lambda: self.ask_button.config(state=tk.NORMAL))
                self.root.after(0, lambda: self.stop_working())
    
    def _execute_workflow(self, question: str, context: str, char_limit: int, max_retries: int) -> Tuple[bool, str, List[str]]:
        """Internal method to execute the multi-agent workflow."""
        self.log_reasoning("=" * 80)
        self.log_reasoning(f"STARTING NEW QUESTION WORKFLOW")
        self.log_reasoning(f"Question: {question[:100]}{'...' if len(question) > 100 else ''}")
        self.log_reasoning(f"Context: {context}")
        self.log_reasoning(f"Character limit: {char_limit}")
        self.log_reasoning(f"Max retries: {max_retries}")
        self.log_reasoning("Context is FRESH (no previous attempt history)")
        self.log_reasoning("=" * 80)
        
        # Create agents if not already created
        if not all([self.question_answerer_id, self.answer_checker_id, self.link_checker_id]):
            self.create_agents()
        
        attempt = 1
        max_attempts = max_retries
        
        # Track valid links across retries for this question
        accumulated_valid_links = []
        
        # Track previous attempts and feedback for context improvement
        attempt_history = []
        
        # Track if we have a valid answer that just needs links (issue #10)
        validated_answer = None
        skip_answer_checker = False
        
        while attempt <= max_attempts:
            self.log_reasoning(f"Attempt {attempt}/{max_attempts}")
            
            # Step 1: Generate answer
            self.log_reasoning("Question Answerer: Generating answer...")
            candidate_answer, doc_urls = self.generate_answer(question, context, char_limit, attempt_history)
            
            if not candidate_answer:
                self.log_reasoning("Question Answerer failed to generate an answer")
                break
            
            # Log the raw answer before processing
            self.log_reasoning("=== RAW ANSWER FROM QUESTION ANSWERER ===")
            self.log_reasoning(candidate_answer)
            self.log_reasoning("=== END RAW ANSWER ===")
            
            # Remove links and citations, save links for documentation
            clean_answer, text_links = self.extract_links_and_clean(candidate_answer)
            
            self.log_reasoning("=== CLEANED ANSWER AFTER URL EXTRACTION ===")
            self.log_reasoning(clean_answer)
            self.log_reasoning("=== END CLEANED ANSWER ===")
            
            self.log_reasoning(f"Extracted {len(text_links)} URLs from answer text")
            for link in text_links:
                self.log_reasoning(f"  Text URL: {link}")
            
            # Combine documentation URLs from run steps with any URLs found in text
            all_links = list(set(doc_urls + text_links))  # Remove duplicates
            self.log_reasoning(f"Total combined URLs: {len(all_links)}")
            for link in all_links:
                self.log_reasoning(f"  Combined URL: {link}")
            
            # Check character limit
            if len(clean_answer) > char_limit:
                rejection_reason = f"Answer exceeds character limit ({len(clean_answer)} > {char_limit})"
                self.log_reasoning(f"{rejection_reason}. Retrying...")
                
                # Add to attempt history for next iteration
                attempt_history.append({
                    'attempt': attempt,
                    'answer': clean_answer,
                    'rejection_reason': rejection_reason,
                    'rejected_by': 'Character Limit Check'
                })
                
                attempt += 1
                continue
            
            # Step 2: Validate answer (skip if we already have a validated answer)
            if skip_answer_checker and validated_answer:
                self.log_reasoning("Answer Checker: Skipping validation - we already have a validated answer")
                answer_valid = True
                clean_answer = validated_answer  # Use the previously validated answer
            else:
                self.log_reasoning("Answer Checker: Validating answer...")
                answer_valid, answer_feedback = self.validate_answer(question, clean_answer)
                
                if not answer_valid:
                    self.log_reasoning(f"Answer Checker rejected: {answer_feedback}")
                    
                    # Add to attempt history for next iteration
                    attempt_history.append({
                        'attempt': attempt,
                        'answer': clean_answer,
                        'rejection_reason': answer_feedback,
                        'rejected_by': 'Answer Checker'
                    })
                    
                    attempt += 1
                    continue
                else:
                    # Answer Checker approved - save this as our validated answer
                    validated_answer = clean_answer
                    self.log_reasoning("Answer Checker: APPROVED - answer saved as validated")
            
            # Step 3: Validate links
            self.log_reasoning("Link Checker: Verifying URLs...")
            links_valid, valid_links, link_feedback = self.validate_links(all_links)
            
            # Accumulate any valid links found in this attempt
            if valid_links:
                for link in valid_links:
                    if link not in accumulated_valid_links:
                        accumulated_valid_links.append(link)
                        self.log_reasoning(f"Added valid link to accumulated collection: {link}")
            
            # Check if we have a valid answer and at least some valid links (current or accumulated)
            if not links_valid and not accumulated_valid_links:
                # No valid links in current attempt and no accumulated links from previous attempts
                self.log_reasoning(f"Link Checker rejected: {link_feedback}")
                
                # Issue #10 fix: If we have a validated answer but no links, 
                # don't throw away the answer - instead ask for links that support it
                if validated_answer and not skip_answer_checker:
                    self.log_reasoning("Answer is validated but has no links")
                    self.log_reasoning("Next attempt will keep the validated answer and ask for supporting links")
                    
                    # Add special context for next iteration to find supporting links
                    attempt_history.append({
                        'attempt': attempt,
                        'answer': validated_answer,
                        'rejection_reason': f"Good answer but needs supporting links: {link_feedback}",
                        'rejected_by': 'Link Checker (needs supporting links)',
                        'special_instruction': 'keep_answer_find_links'
                    })
                    
                    # Set flag to skip Answer Checker on next iteration
                    skip_answer_checker = True
                else:
                    # Standard rejection - no validated answer yet
                    attempt_history.append({
                        'attempt': attempt,
                        'answer': clean_answer,
                        'rejection_reason': link_feedback,
                        'rejected_by': 'Link Checker'
                    })
                
                attempt += 1
                continue
            elif not links_valid and accumulated_valid_links:
                # Current attempt has no valid links, but we have accumulated valid links from previous attempts
                self.log_reasoning(f"Link Checker found no valid links in current attempt, but reusing {len(accumulated_valid_links)} valid links from previous attempts")
                final_valid_links = accumulated_valid_links.copy()
            else:
                # Current attempt has valid links
                final_valid_links = accumulated_valid_links.copy()  # Use all accumulated links
            
            # All checks passed
            self.log_reasoning("All agents approved the answer!")
            self.log_reasoning(f"Final answer will use {len(final_valid_links)} documentation links")
            self.log_reasoning("=" * 80)
            self.log_reasoning("QUESTION WORKFLOW COMPLETED SUCCESSFULLY")
            self.log_reasoning("Context will be CLEARED for next question (no carryover of attempt history)")
            self.log_reasoning("=" * 80)
            
            # Update UI with results (only in non-headless mode)
            if not self.headless_mode:
                self.root.after(0, lambda: self.update_results(clean_answer, final_valid_links))
            
            # Return success with results
            return True, clean_answer, final_valid_links
            
        # Max attempts reached
        self.log_reasoning(f"Failed to generate acceptable answer after {max_attempts} attempts")
        if not self.headless_mode:
            self.root.after(0, lambda: messagebox.showerror("Processing Failed", 
                f"Could not generate an acceptable answer after {max_attempts} attempts."))
        
        return False, f"Failed to generate acceptable answer after {max_attempts} attempts", []
                
    def update_results(self, answer: str, links: List[str]):
        """Update the UI with the final answer and documentation."""
        self.answer_text.delete(1.0, tk.END)
        self.answer_text.insert(tk.END, answer)
        
        self.docs_text.delete(1.0, tk.END)
        if links:
            self.docs_text.insert(tk.END, "Documentation links:\n\n")
            for link in links:
                self.docs_text.insert(tk.END, f"• {link}\n")
        else:
            self.docs_text.insert(tk.END, "No documentation links found.")
    
    def update_question_display(self, question: str):
        """Update the Question box with the current question being processed."""
        if not self.headless_mode and self.question_text:
            self.question_text.delete(1.0, tk.END)
            self.question_text.insert(tk.END, question)
            self.root.update_idletasks()
            
    def create_agents(self):
        """Create the three Azure AI Foundry agents."""
        try:
            self.log_reasoning("Creating Azure AI Foundry agents...")
            
            # Get model deployment name from environment
            model_deployment = os.getenv("AZURE_OPENAI_MODEL_DEPLOYMENT")
            bing_resource_name = os.getenv("BING_CONNECTION_ID")
            
            self.log_reasoning(f"Using model deployment: {model_deployment}")
            self.log_reasoning(f"Using Bing connection name: {bing_resource_name}")
            
            if not bing_resource_name:
                raise ValueError("BING_CONNECTION_ID not found in environment variables")
            
            # Get the actual connection ID from the resource name
            self.log_reasoning(f"Getting connection ID for resource: {bing_resource_name}")
            try:
                connection = self.project_client.connections.get(name=bing_resource_name)
                conn_id = connection.id
                self.log_reasoning(f"Retrieved connection ID: {conn_id}")
            except Exception as conn_error:
                self.log_reasoning(f"ERROR: Failed to get Bing connection '{bing_resource_name}': {conn_error}")
                
                # List all available connections to help debug
                try:
                    self.log_reasoning("Listing all available connections:")
                    connections = self.project_client.connections.list()
                    for conn in connections:
                        self.log_reasoning(f"  - Name: '{conn.name}', Type: {getattr(conn, 'connection_type', 'unknown')}, ID: {conn.id}")
                    
                    if not connections:
                        self.log_reasoning("  No connections found in this project.")
                except Exception as list_error:
                    self.log_reasoning(f"  Could not list connections: {list_error}")
                
                raise ValueError(f"Bing connection '{bing_resource_name}' not found. Check BING_CONNECTION_ID in your .env file.") from conn_error
            
            # Create Bing grounding tool
            bing_tool = BingGroundingTool(connection_id=conn_id)
            
            # Create Question Answerer agent
            self.log_reasoning(f"Creating Question Answerer agent with model: {model_deployment}")
            try:
                question_answerer = self.project_client.agents.create_agent(
                    model=model_deployment,
                    name="Question Answerer",
                    instructions="You are a question answering agent. You MUST search the web extensively for evidence and synthesize accurate answers. Your answer must be based on current web search results. IMPORTANT: You must include the actual source URLs directly in your answer text. Write the full URLs (like https://docs.microsoft.com/example) in your response text where you reference information. Do not use citation markers like [1], (source), or 【†source】 - instead include the actual URLs, which you should always put at the end of your response, separated by newlines with no other text or formatting. Write in plain text without formatting. Your answer must end with a period and contain only complete sentences. Do not include any closing phrases like 'Learn more:', 'References:', 'For more information, see:', 'For more details, see:', 'Learn more at:', 'More information:', 'Additional resources:', or any similar calls-to-action at the end. There should only be prose, followed by a list of URLs for reference separated by newlines. Those URLs should be the ones provided by Bing. Always use the Bing grounding tool to search for current information.",
                    tools=bing_tool.definitions
                )
                self.question_answerer_id = question_answerer.id
                self.log_reasoning(f"Created Question Answerer agent: {self.question_answerer_id}")
            except Exception as e:
                self.log_reasoning(f"ERROR: Failed to create Question Answerer agent with model '{model_deployment}': {e}")
                raise ValueError(f"Model deployment '{model_deployment}' not found. Check AZURE_OPENAI_MODEL_DEPLOYMENT in your .env file.") from e
            
            # Create Answer Checker agent
            answer_checker = self.project_client.agents.create_agent(
                model=model_deployment,
                name="Answer Checker",
                instructions="You are an answer validation agent. Review candidate answers for factual correctness, completeness, and consistency. Use web search to verify claims. Respond with 'VALID' if the answer is acceptable or 'INVALID: [reason]' if not.",
                tools=bing_tool.definitions
            )
            self.answer_checker_id = answer_checker.id
            
            # Create Link Checker agent
            link_checker = self.project_client.agents.create_agent(
                model=model_deployment,
                name="Link Checker",
                instructions="You are a link validation agent. Verify that URLs are reachable and relevant to the given question. Report any issues with links.",
                tools=[]  # Will use requests/playwright for link checking
            )
            self.link_checker_id = link_checker.id
            
            self.log_reasoning("All agents created successfully!")
            
        except Exception as e:
            self.logger.error(f"Failed to create agents: {e}")
            raise
            
    def generate_answer(self, question: str, context: str, char_limit: int, attempt_history: list = None) -> Tuple[Optional[str], List[str]]:
        """Generate an answer using the Question Answerer agent."""
        try:
            # Use custom span for Question Answerer agent
            if self.tracer:
                with self.tracer.start_as_current_span("question_answerer_agent") as span:
                    span.set_attribute("agent.name", "Question Answerer")
                    span.set_attribute("agent.operation", "generate_answer")
                    span.set_attribute("question.context", context)
                    span.set_attribute("question.char_limit", char_limit)
                    return self._execute_question_answerer(question, context, char_limit, attempt_history)
            else:
                return self._execute_question_answerer(question, context, char_limit, attempt_history)
                
        except Exception as e:
            error_msg = f"Error generating answer: {e}"
            self.logger.error(error_msg)
            self.log_reasoning(error_msg)
            return None, []
    
    def _execute_question_answerer(self, question: str, context: str, char_limit: int, attempt_history: list = None) -> Tuple[Optional[str], List[str]]:
        """Internal method to execute Question Answerer agent operations."""
        # Update status bar
        self.update_agent("Question Answerer")
        
        # Create thread
        thread = self.project_client.agents.threads.create()
        self.log_reasoning(f"Created thread: {thread.id}")
        
        # Create message
        prompt_content = f"Context: {context}\n\nQuestion: {question}\n\n"
        
        # Add previous attempt history if available
        if attempt_history:
            self.log_reasoning(f"Question Answerer: Modifying context with {len(attempt_history)} previous attempt(s)")
            
            # Check if the last attempt has special instructions (Issue #10)
            last_attempt = attempt_history[-1] if attempt_history else None
            if last_attempt and last_attempt.get('special_instruction') == 'keep_answer_find_links':
                self.log_reasoning("Question Answerer: Special instruction - keep validated answer and find supporting links")
                prompt_content += "SPECIAL INSTRUCTION:\n"
                prompt_content += f"The following answer has been validated as factually correct and complete:\n\n"
                prompt_content += f'"{last_attempt["answer"]}"\n\n'
                prompt_content += "DO NOT rewrite this answer. Instead, use your web search capabilities to find credible sources and documentation links that support the claims made in this answer. "
                prompt_content += "Return the EXACT same answer text, but include the actual source URLs that you find to substantiate the information. "
                prompt_content += "Put the URLs at the end of your response, separated by newlines.\n\n"
                self.log_reasoning("Question Answerer: Added special instruction to keep answer and find supporting links")
            else:
                # Standard attempt history processing
                prompt_content += "PREVIOUS ATTEMPTS AND FEEDBACK:\n"
                for i, attempt_info in enumerate(attempt_history, 1):
                    prompt_content += f"\nAttempt {attempt_info['attempt']}:\n"
                    prompt_content += f"Previous Answer: {attempt_info['answer'][:500]}{'...' if len(attempt_info['answer']) > 500 else ''}\n"
                    prompt_content += f"Rejected by {attempt_info['rejected_by']}: {attempt_info['rejection_reason']}\n"
                    self.log_reasoning(f"Question Answerer: Added feedback from attempt {attempt_info['attempt']} (rejected by {attempt_info['rejected_by']})")
                prompt_content += "\nBased on the above feedback, please generate an improved answer that addresses the identified issues.\n\n"
                self.log_reasoning("Question Answerer: Context enhanced with previous attempt feedback")
        else:
            self.log_reasoning("Question Answerer: Using original context (no previous attempts)")
        
        prompt_content += f"Please provide a comprehensive answer with supporting evidence and citations. Keep it under {char_limit} characters."
        message = self.project_client.agents.messages.create(
            thread_id=thread.id,
            role="user",
            content=prompt_content
        )
        self.log_reasoning(f"Created message: {message.id}")
        
        # Add span attributes for better metrics capture
        if self.tracer:
            current_span = trace.get_current_span()
            if current_span:
                # Add generative AI semantic convention attributes
                current_span.set_attribute("gen_ai.system", "azure_ai_foundry")
                current_span.set_attribute("gen_ai.operation.name", "chat_completion")
                current_span.set_attribute("gen_ai.request.model", os.getenv("AZURE_OPENAI_MODEL_DEPLOYMENT", "unknown"))
                current_span.set_attribute("gen_ai.usage.prompt_tokens", len(prompt_content.split()))  # Rough estimate
                current_span.set_attribute("thread.id", thread.id)
                current_span.set_attribute("agent.id", self.question_answerer_id)
        
        # Create and process run
        run = self.project_client.agents.runs.create_and_process(
            thread_id=thread.id,
            agent_id=self.question_answerer_id
        )
        
        self.log_reasoning(f"Run finished with status: {run.status}")
        
        # Update span with completion attributes
        if self.tracer:
            current_span = trace.get_current_span()
            if current_span:
                current_span.set_attribute("run.status", run.status)
                current_span.set_attribute("run.id", run.id)
        
        # Check if the run failed
        if run.status == "failed":
            error_msg = f"Run failed: {run.last_error.message if run.last_error else 'Unknown error'}"
            self.log_reasoning(error_msg)
            self.logger.error(error_msg)
            if self.tracer:
                current_span = trace.get_current_span()
                if current_span:
                    current_span.set_attribute("error", True)
                    current_span.set_attribute("error.message", error_msg)
            return None, []
        
        # Get messages
        messages = self.project_client.agents.messages.list(thread_id=thread.id)
        
        # Find the assistant's response
        for msg in messages:
            if msg.role == "assistant" and msg.content:
                response = msg.content[0].text.value
                self.log_reasoning(f"Got response: {response[:100]}...")
                
                # Extract actual source URLs from message annotations
                doc_urls = []
                if hasattr(msg.content[0], 'annotations') and msg.content[0].annotations:
                    self.log_reasoning(f"Found {len(msg.content[0].annotations)} annotations")
                    for annotation in msg.content[0].annotations:
                        if hasattr(annotation, 'uri_citation') and annotation.uri_citation:
                            url = annotation.uri_citation.uri
                            # Only include actual website URLs, not Bing API URLs
                            if url and not url.startswith('https://api.bing.microsoft.com'):
                                doc_urls.append(url)
                                self.log_reasoning(f"Found source URL: {url}")
                
                if not doc_urls:
                    self.log_reasoning("No annotations found, trying run steps...")
                    doc_urls = self.extract_documentation_urls(thread.id, run.id)
                
                return response, doc_urls
                
        self.log_reasoning("No assistant response found in messages")
        return None, []
            
    def extract_documentation_urls(self, thread_id: str, run_id: str) -> List[str]:
        """Extract documentation URLs from run steps."""
        try:
            run_steps = self.project_client.agents.run_steps.list(thread_id=thread_id, run_id=run_id)
            documentation_urls = []
            
            for step in run_steps:
                self.log_reasoning(f"Checking run step: {step.id}")
                
                # Check if there are tool calls in the step details
                if hasattr(step, 'step_details') and step.step_details:
                    step_details = step.step_details
                    if hasattr(step_details, 'tool_calls') and step_details.tool_calls:
                        self.log_reasoning(f"Found {len(step_details.tool_calls)} tool calls")
                        
                        for call in step_details.tool_calls:
                            # Look for any tool call output that might contain URLs
                            if hasattr(call, 'bing_grounding') and call.bing_grounding:
                                self.log_reasoning(f"Examining bing_grounding data: {type(call.bing_grounding)}")
                                
                                # Handle different data structures
                                if isinstance(call.bing_grounding, dict):
                                    for key, value in call.bing_grounding.items():
                                        self.log_reasoning(f"  Key: {key}, Value type: {type(value)}")
                                        if isinstance(value, str) and value.startswith('http') and not value.startswith('https://api.bing.microsoft.com'):
                                            documentation_urls.append(value)
                                            self.log_reasoning(f"Found documentation URL from dict: {value}")
                                elif isinstance(call.bing_grounding, list):
                                    for item in call.bing_grounding:
                                        if isinstance(item, dict):
                                            for key, value in item.items():
                                                if isinstance(value, str) and value.startswith('http') and not value.startswith('https://api.bing.microsoft.com'):
                                                    documentation_urls.append(value)
                                                    self.log_reasoning(f"Found documentation URL from list: {value}")
                                        elif isinstance(item, str) and item.startswith('http') and not item.startswith('https://api.bing.microsoft.com'):
                                            documentation_urls.append(item)
                                            self.log_reasoning(f"Found documentation URL from list item: {item}")
            
            if documentation_urls:
                self.log_reasoning(f"Extracted {len(documentation_urls)} documentation URLs")
            else:
                self.log_reasoning("No documentation URLs found in run steps")
                
            return list(set(documentation_urls))  # Remove duplicates
            
        except Exception as e:
            self.log_reasoning(f"Error extracting documentation URLs: {e}")
            return []
            
    def validate_answer(self, question: str, answer: str) -> Tuple[bool, str]:
        """Validate an answer using the Answer Checker agent."""
        try:
            # Use custom span for Answer Checker agent
            if self.tracer:
                with self.tracer.start_as_current_span("answer_checker_agent") as span:
                    span.set_attribute("agent.name", "Answer Checker")
                    span.set_attribute("agent.operation", "validate_answer")
                    span.set_attribute("answer.length", len(answer))
                    return self._execute_answer_checker(question, answer)
            else:
                return self._execute_answer_checker(question, answer)
                
        except Exception as e:
            self.logger.error(f"Error validating answer: {e}")
            return False, f"Error: {e}"
    
    def _execute_answer_checker(self, question: str, answer: str) -> Tuple[bool, str]:
        """Internal method to execute Answer Checker agent operations."""
        # Update status bar
        self.update_agent("Answer Checker")
        
        self.log_reasoning("Answer Checker: Starting validation...")
        
        # Create thread
        thread = self.project_client.agents.threads.create()
        self.log_reasoning(f"Answer Checker: Created thread {thread.id}")
        
        # Create message
        prompt_content = f"Question: {question}\n\nCandidate Answer: {answer}\n\nPlease validate this answer for factual correctness, completeness, and consistency. Respond with 'VALID' if acceptable or 'INVALID: [reason]' if not."
        message = self.project_client.agents.messages.create(
            thread_id=thread.id,
            role="user",
            content=prompt_content
        )
        self.log_reasoning(f"Answer Checker: Created validation message")
        
        # Add span attributes for better metrics capture
        if self.tracer:
            current_span = trace.get_current_span()
            if current_span:
                current_span.set_attribute("gen_ai.system", "azure_ai_foundry")
                current_span.set_attribute("gen_ai.operation.name", "chat_completion")
                current_span.set_attribute("gen_ai.request.model", os.getenv("AZURE_OPENAI_MODEL_DEPLOYMENT", "unknown"))
                current_span.set_attribute("gen_ai.usage.prompt_tokens", len(prompt_content.split()))
                current_span.set_attribute("thread.id", thread.id)
                current_span.set_attribute("agent.id", self.answer_checker_id)
        
        # Create and process run
        run = self.project_client.agents.runs.create_and_process(
            thread_id=thread.id,
            agent_id=self.answer_checker_id
        )
        
        self.log_reasoning(f"Answer Checker: Run completed with status: {run.status}")
        
        # Update span with completion attributes
        if self.tracer:
            current_span = trace.get_current_span()
            if current_span:
                current_span.set_attribute("run.status", run.status)
                current_span.set_attribute("run.id", run.id)
        
        # Get messages
        messages = self.project_client.agents.messages.list(thread_id=thread.id)
        
        # Find the assistant's response
        for msg in messages:
            if msg.role == "assistant" and msg.content:
                response = msg.content[0].text.value
                self.log_reasoning(f"Answer Checker: Received response: {response[:200]}{'...' if len(response) > 200 else ''}")
                
                if "VALID" in response.upper() and "INVALID" not in response.upper():
                    self.log_reasoning("Answer Checker: APPROVED the answer")
                    return True, response
                else:
                    self.log_reasoning("Answer Checker: REJECTED the answer")
                    self.log_reasoning(f"Answer Checker: Rejection reason: {response}")
                    return False, response
                    
        self.log_reasoning("Answer Checker: ERROR - No response received")
        return False, "No response from Answer Checker"
            
    def validate_links(self, links: List[str]) -> Tuple[bool, List[str], str]:
        """Validate links using CURL and Link Checker agent."""
        try:
            # Use custom span for Link Checker agent
            if self.tracer:
                with self.tracer.start_as_current_span("link_checker_agent") as span:
                    span.set_attribute("agent.name", "Link Checker")
                    span.set_attribute("agent.operation", "validate_links")
                    span.set_attribute("links.count", len(links))
                    return self._execute_link_checker(links)
            else:
                return self._execute_link_checker(links)
                
        except Exception as e:
            self.logger.error(f"Error validating links: {e}")
            return False, [], f"Error: {e}"
    
    def _execute_link_checker(self, links: List[str]) -> Tuple[bool, List[str], str]:
        """Internal method to execute Link Checker agent operations."""
        # Update status bar
        self.update_agent("Link Checker")
        
        import requests
        
        # First check: Must have at least one URL
        if not links or len(links) == 0:
            self.log_reasoning("Link Checker: No documentation URLs found - this is a failure condition")
            return False, [], "No documentation URLs provided. All answers must include source links."
        
        self.log_reasoning(f"Link Checker: Validating {len(links)} URLs")
        
        valid_links = []
        invalid_links = []
        
        # Check if links are reachable using requests
        for link in links:
            try:
                response = requests.head(link, timeout=10, allow_redirects=True)
                if response.status_code == 200:
                    valid_links.append(link)
                    self.log_reasoning(f"Link Checker: ✓ {link} (HTTP 200)")
                else:
                    invalid_links.append(f"{link} (HTTP {response.status_code})")
                    self.log_reasoning(f"Link Checker: ✗ {link} (HTTP {response.status_code})")
            except Exception as e:
                invalid_links.append(f"{link} (Error: {e})")
                self.log_reasoning(f"Link Checker: ✗ {link} (Error: {e})")
        
        # If we have at least one valid link, that's success
        if valid_links:
            if invalid_links:
                self.log_reasoning(f"Link Checker: Removed {len(invalid_links)} invalid URLs, keeping {len(valid_links)} valid ones")
                return True, valid_links, f"Found {len(valid_links)} valid links (removed {len(invalid_links)} invalid)"
            else:
                return True, valid_links, f"All {len(valid_links)} links are valid"
        else:
            return False, [], "No valid documentation URLs found after validation"
        
    def extract_links_and_clean(self, text: str) -> Tuple[str, List[str]]:
        """Extract URLs from text and return cleaned text and list of URLs."""
        import re
        
        self.log_reasoning(f"Extracting URLs from text (length: {len(text)})")
        self.log_reasoning(f"Text preview: {text[:200]}...")
        
        # Find URLs
        url_pattern = r'https?://[^\s<>"{}|\\^`\[\]]+'
        urls = re.findall(url_pattern, text)
        self.log_reasoning(f"URL regex found {len(urls)} URLs")
        
        # Remove URLs from text
        clean_text = re.sub(url_pattern, '', text)
        
        # Remove various citation formats
        clean_text = re.sub(r'\[\d+\]', '', clean_text)  # Remove [1], [2], etc.
        clean_text = re.sub(r'【[^】]*】', '', clean_text)  # Remove 【3:3†source】 style citations
        clean_text = re.sub(r'\(\d+\)', '', clean_text)  # Remove (1), (2), etc.
        clean_text = re.sub(r'\[\d+:\d+[^]]*\]', '', clean_text)  # Remove [3:3†source] style
        
        # Remove markdown formatting
        clean_text = re.sub(r'\*\*(.*?)\*\*', r'\1', clean_text)  # Remove **bold**
        clean_text = re.sub(r'\*(.*?)\*', r'\1', clean_text)  # Remove *italic*
        clean_text = re.sub(r'`(.*?)`', r'\1', clean_text)  # Remove `code`
        clean_text = re.sub(r'#{1,6}\s*', '', clean_text)  # Remove # headers
        
        # Remove numbered list formatting
        clean_text = re.sub(r'^\d+\.\s*\*\*[^*]*\*\*:\s*', '', clean_text, flags=re.MULTILINE)  # Remove "1. **Title**:"
        clean_text = re.sub(r'^\d+\.\s*', '', clean_text, flags=re.MULTILINE)  # Remove "1. "
        
        # Remove bullet points
        clean_text = re.sub(r'^\s*[-•]\s*', '', clean_text, flags=re.MULTILINE)
        
        # Remove "References:" and similar closing phrases at the end
        clean_text = re.sub(r'\s*References?:\s*$', '', clean_text, flags=re.IGNORECASE)
        clean_text = re.sub(r'\s*For more information,?\s*see:\s*$', '', clean_text, flags=re.IGNORECASE)
        clean_text = re.sub(r'\s*For more information,?\s*visit:\s*$', '', clean_text, flags=re.IGNORECASE)
        clean_text = re.sub(r'\s*For more details,?\s*see:\s*$', '', clean_text, flags=re.IGNORECASE)
        clean_text = re.sub(r'\s*Learn more:\s*$', '', clean_text, flags=re.IGNORECASE)
        clean_text = re.sub(r'\s*Learn more at:\s*$', '', clean_text, flags=re.IGNORECASE)
        clean_text = re.sub(r'\s*More information:\s*$', '', clean_text, flags=re.IGNORECASE)
        clean_text = re.sub(r'\s*Additional resources:\s*$', '', clean_text, flags=re.IGNORECASE)
        
        # Clean up whitespace and line breaks
        clean_text = re.sub(r'\n\s*\n', ' ', clean_text)  # Replace multiple newlines with space
        clean_text = re.sub(r'\s+', ' ', clean_text).strip()  # Clean up multiple spaces
        
        # Fix space before periods (e.g., "these scenarios ." -> "these scenarios.")
        clean_text = re.sub(r'\s+\.', '.', clean_text)  # Replace space(s) before period with just period
        
        return clean_text, urls
        
    def on_import_excel_clicked(self):
        """Handle the Import From Excel button click."""
        # First, get the input Excel file
        input_file_path = filedialog.askopenfilename(
            title="Select Input Excel File",
            filetypes=[("Excel files", "*.xlsx *.xls"), ("All files", "*.*")]
        )
        
        if not input_file_path:
            return
        
        # Then, get the output Excel file location
        output_file_path = filedialog.asksaveasfilename(
            title="Save Processed Excel File As",
            defaultextension=".xlsx",
            filetypes=[("Excel files", "*.xlsx"), ("All files", "*.*")]
        )
        
        if not output_file_path:
            return
            
        # Switch to Reasoning tab immediately to show processing status
        self.notebook.select(2)  # Index 2 is the Reasoning tab (Answer=0, Documentation=1, Reasoning=2)
        
        # Clear reasoning text to show fresh processing logs
        self.reasoning_text.delete(1.0, tk.END)
        
<<<<<<< HEAD
        # Start Excel processing mode
        self.start_working("Excel Processing")
        self.show_excel_mode(input_file_path, output_file_path)
=======
        # Clear the question text box since we're starting Excel processing
        if self.question_text:
            self.question_text.delete(1.0, tk.END)
>>>>>>> b670fc89
        
        # Process Excel file in separate thread with both input and output paths
        thread = threading.Thread(target=self.process_excel_file, args=(input_file_path, output_file_path))
        thread.daemon = True
        thread.start()
            
    def process_excel_file(self, input_file_path: str, output_file_path: str):
        """Process an Excel file with questions, saving results continuously to output file."""
        try:
            self.log_reasoning(f"Processing Excel file: {input_file_path}")
            self.log_reasoning(f"Output will be saved to: {output_file_path}")
            
            # Create agents if not already created
            if not all([self.question_answerer_id, self.answer_checker_id, self.link_checker_id]):
                self.create_agents()
            
            # Copy input file to output location
            import shutil
            shutil.copy2(input_file_path, output_file_path)
            self.log_reasoning(f"Created output file from input template")
            
            # Read Excel file
            excel_file = pd.ExcelFile(output_file_path)
            context = self.context_entry.get().strip()
            char_limit = int(self.limit_entry.get()) if self.limit_entry.get().isdigit() else 2000
            max_retries = int(self.retries_entry.get()) if self.retries_entry.get().isdigit() else self.max_retries
            
            for sheet_name in excel_file.sheet_names:
                self.log_reasoning(f"Processing sheet: {sheet_name}")
                df = pd.read_excel(output_file_path, sheet_name=sheet_name)
                
                # Use LLM to identify columns (reuse CLI logic)
                question_col, answer_col, docs_col = self.identify_columns_with_llm_cli(df)
                
                self.log_reasoning(f"LLM identified columns - Questions: {question_col}, Answers: {answer_col}, Docs: {docs_col}")
                
                # Skip sheet if no question or answer column found
                if not question_col or not answer_col:
                    self.log_reasoning(f"Skipping sheet '{sheet_name}' - missing required question or answer column")
                    continue
                
                # Ensure answer and documentation columns are properly typed for string assignment
                # This prevents pandas FutureWarning about incompatible dtype when setting string values
                if answer_col and answer_col in df.columns:
                    df[answer_col] = df[answer_col].astype('object')
                if docs_col and docs_col in df.columns:
                    df[docs_col] = df[docs_col].astype('object')
                
                # Load workbook for continuous saving
                from openpyxl import load_workbook
                wb = load_workbook(output_file_path)
                ws = wb[sheet_name]
                
                # Count total questions in this sheet first
                total_questions_in_sheet = 0
                for _, row in df.iterrows():
                    if pd.notna(row[question_col]) and str(row[question_col]).strip():
                        total_questions_in_sheet += 1
                
                # Process each question
                questions_processed = 0
                questions_attempted = 0
                for idx, row in df.iterrows():
                    if pd.notna(row[question_col]) and str(row[question_col]).strip():
                        question = str(row[question_col]).strip()
                        questions_attempted += 1
                        self.log_reasoning(f"Processing question {idx + 1}: {question[:50]}...")
                        
                        # Update status bar with current question number
                        if not self.headless_mode:
                            self.root.after(0, lambda qnum=questions_attempted, qtotal=total_questions_in_sheet: 
                                           self.update_excel_question(qnum, qtotal))
                        
                        # Update the Question box to show current question being processed
                        if not self.headless_mode:
                            self.root.after(0, lambda q=question: self.update_question_display(q))
                        
                        # Process question using the same workflow as single questions
                        success, answer, links = self.process_question_with_agents(question, context, char_limit, max_retries)
                        
                        if success:
                            # Update the answer column in dataframe
                            df.at[idx, answer_col] = answer
                            
                            # Update documentation column only if it exists and we have links
                            if docs_col and links:
                                df.at[idx, docs_col] = '\n'.join(links)
                            
                            # Save to Excel file immediately using openpyxl
                            row_num = idx + 2  # +2 because Excel is 1-indexed and has header
                            
                            # Find and update answer column
                            for col_idx, col_name in enumerate(df.columns, 1):
                                if col_name == answer_col:
                                    cell = ws.cell(row=row_num, column=col_idx)
                                    cell.value = answer
                                elif col_name == docs_col and docs_col and links:
                                    cell = ws.cell(row=row_num, column=col_idx)
                                    cell.value = '\n'.join(links)
                            
                            # Save the workbook immediately after each successful question
                            wb.save(output_file_path)
                            
                            self.log_reasoning(f"Successfully processed question {idx + 1} and saved to output file")
                            questions_processed += 1
                        else:
                            self.log_reasoning(f"Failed to process question {idx + 1}: {answer}")
                            # Leave response blank on failure - don't write error messages  
                            # Leave documentation blank on failure - don't write error messages
                
                # Close the workbook for this sheet
                wb.close()
                
                self.log_reasoning(f"Processed {questions_processed}/{questions_attempted} questions successfully in sheet '{sheet_name}'")
            
            # Close the Excel file
            excel_file.close()
            
            self.log_reasoning(f"Excel processing completed. All results saved to: {output_file_path}")
            
            # Show completion message
            if not self.headless_mode:
                self.root.after(0, lambda: messagebox.showinfo("Success", f"File processed and saved to:\n{output_file_path}"))
                
        except Exception as e:
            self.logger.error(f"Error processing Excel file: {e}")
            if not self.headless_mode:
                self.root.after(0, lambda: messagebox.showerror("Error", f"Failed to process Excel file:\n{e}"))
        finally:
            # Stop working mode and hide Excel mode
            if not self.headless_mode:
                self.root.after(0, lambda: self.stop_working())
                self.root.after(0, lambda: self.hide_excel_mode())
            
    def save_processed_excel(self, temp_path: str):
        """Save the processed Excel file."""
        try:
            save_path = filedialog.asksaveasfilename(
                title="Save Processed Excel File",
                defaultextension=".xlsx",
                filetypes=[("Excel files", "*.xlsx"), ("All files", "*.*")]
            )
            
            if save_path:
                import shutil
                shutil.move(temp_path, save_path)
                messagebox.showinfo("Success", f"File processed and saved to:\n{save_path}")
                
                # Verify that the file was successfully saved and the temporary file no longer exists
                if os.path.exists(save_path) and not os.path.exists(temp_path):
                    self.logger.info(f"Excel file successfully saved to: {save_path}")
                elif os.path.exists(save_path) and os.path.exists(temp_path):
                    # File was saved but temp file still exists - try to clean it up silently
                    try:
                        os.unlink(temp_path)
                        self.logger.info(f"Cleaned up temporary file: {temp_path}")
                    except Exception as cleanup_error:
                        # Log the cleanup error but don't show it to the user since the main operation succeeded
                        self.logger.warning(f"Could not clean up temporary file {temp_path}: {cleanup_error}")
                else:
                    # This shouldn't happen, but log it for debugging
                    self.logger.warning(f"Unexpected state after file save - save_path exists: {os.path.exists(save_path)}, temp_path exists: {os.path.exists(temp_path)}")
            else:
                # User cancelled the save dialog - clean up temp file silently
                try:
                    if os.path.exists(temp_path):
                        os.unlink(temp_path)
                        self.logger.info(f"User cancelled save dialog, cleaned up temporary file: {temp_path}")
                    else:
                        self.logger.info("User cancelled save dialog, temporary file already cleaned up")
                except Exception as cleanup_error:
                    # Log cleanup errors but don't show them to the user since they cancelled the operation
                    self.logger.warning(f"Could not clean up temporary file after user cancellation {temp_path}: {cleanup_error}")
        except Exception as e:
            # Only show errors that actually prevent the file from being saved
            # Check if the save was actually successful despite the error
            if 'save_path' in locals() and save_path and os.path.exists(save_path):
                # File was saved successfully, so don't show the scary error dialog
                self.logger.warning(f"File was saved successfully to {save_path} but encountered error during cleanup: {e}")
                messagebox.showinfo("Success", f"File processed and saved to:\n{save_path}\n\n(Note: Encountered minor cleanup issue, but your file was saved successfully)")
            else:
                # Actual save failure - show the error
                self.logger.error(f"Error saving Excel file: {e}")
                messagebox.showerror("Error", f"Failed to save Excel file:\n{e}")
                
                # Try to clean up temp file even if save failed
                try:
                    if os.path.exists(temp_path):
                        os.unlink(temp_path)
                except Exception as cleanup_error:
                    self.logger.warning(f"Could not clean up temporary file after save failure {temp_path}: {cleanup_error}")
            
    def identify_columns_with_llm(self, df: pd.DataFrame) -> Tuple[str, str, str]:
        """Use LLM to identify question, answer, and documentation columns."""
        try:
            # Create a prompt with column names and sample data
            column_info = []
            for col in df.columns:
                sample_data = df[col].dropna().head(3).tolist()
                column_info.append(f"Column '{col}': {sample_data}")
            
            prompt = f"""Analyze the following Excel columns and identify which column contains:
1. Questions (to be answered)
2. Expected answers (where AI responses should go)
3. Documentation/links (where reference links should go)

Columns:
{chr(10).join(column_info)}

Respond in this exact format:
Question Column: [column_name]
Answer Column: [column_name]
Documentation Column: [column_name]

If a column doesn't exist, suggest a name for it."""

            # Use the Question Answerer agent to analyze columns
            thread = self.project_client.agents.threads.create()
            message = self.project_client.agents.messages.create(
                thread_id=thread.id,
                role="user",
                content=prompt
            )
            
            run = self.project_client.agents.runs.create_and_process(
                thread_id=thread.id,
                agent_id=self.question_answerer_id
            )
            
            messages = self.project_client.agents.messages.list(thread_id=thread.id)
            
            # Parse the response
            for msg in messages:
                if msg.role == "assistant" and msg.content:
                    response = msg.content[0].text.value
                    question_col = self.extract_column_name(response, "Question Column:")
                    answer_col = self.extract_column_name(response, "Answer Column:")
                    docs_col = self.extract_column_name(response, "Documentation Column:")
                    
                    # Fallback to simple logic if parsing fails
                    if not question_col:
                        question_col = self.identify_question_column(df)
                    if not answer_col:
                        answer_col = self.identify_answer_column(df)
                    if not docs_col:
                        docs_col = self.identify_docs_column(df)
                    
                    return question_col, answer_col, docs_col
            
            # Fallback to simple logic
            return (self.identify_question_column(df), 
                   self.identify_answer_column(df), 
                   self.identify_docs_column(df))
            
        except Exception as e:
            self.logger.error(f"Error identifying columns with LLM: {e}")
            # Fallback to simple logic
            return (self.identify_question_column(df), 
                   self.identify_answer_column(df), 
                   self.identify_docs_column(df))
                   
    def extract_column_name(self, text: str, prefix: str) -> Optional[str]:
        """Extract column name from LLM response."""
        import re
        pattern = f"{re.escape(prefix)}\\s*(.+?)(?:\\n|$)"
        match = re.search(pattern, text, re.IGNORECASE)
        if match:
            return match.group(1).strip()
        return None
        
    def process_question_with_agents(self, question: str, context: str, char_limit: int, max_retries: int) -> Tuple[bool, str, List[str]]:
        """Process a single question using the three-agent workflow."""
        self.log_reasoning("=" * 80)
        self.log_reasoning(f"STARTING NEW QUESTION WORKFLOW (Excel Processing)")
        self.log_reasoning(f"Question: {question[:100]}{'...' if len(question) > 100 else ''}")
        self.log_reasoning(f"Context: {context}")
        self.log_reasoning(f"Character limit: {char_limit}")
        self.log_reasoning(f"Max retries: {max_retries}")
        self.log_reasoning("Context is FRESH (no previous attempt history)")
        self.log_reasoning("=" * 80)
        
        try:
            attempt = 1
            max_attempts = max_retries
            
            # Track valid links across retries for this question
            accumulated_valid_links = []
            
            # Track previous attempts and feedback for context improvement
            attempt_history = []
            
            # Track if we have a valid answer that just needs links (issue #10)
            validated_answer = None
            skip_answer_checker = False
            
            while attempt <= max_attempts:
                # Step 1: Generate answer
                candidate_answer, doc_urls = self.generate_answer(question, context, char_limit, attempt_history)
                
                if not candidate_answer:
                    return False, "Question Answerer failed to generate an answer", []
                
                # Remove links and citations, save links for documentation
                clean_answer, text_links = self.extract_links_and_clean(candidate_answer)
                
                # Combine documentation URLs from run steps with any URLs found in text
                all_links = list(set(doc_urls + text_links))  # Remove duplicates
                
                # Check character limit
                if len(clean_answer) > char_limit:
                    rejection_reason = f"Answer exceeds character limit ({len(clean_answer)} > {char_limit})"
                    
                    # Add to attempt history for next iteration
                    attempt_history.append({
                        'attempt': attempt,
                        'answer': clean_answer,
                        'rejection_reason': rejection_reason,
                        'rejected_by': 'Character Limit Check'
                    })
                    
                    attempt += 1
                    continue
                
                # Step 2: Validate answer (skip if we already have a validated answer)
                if skip_answer_checker and validated_answer:
                    self.log_reasoning("Answer Checker: Skipping validation - we already have a validated answer")
                    answer_valid = True
                    clean_answer = validated_answer  # Use the previously validated answer
                else:
                    self.log_reasoning("Answer Checker: Validating answer...")
                    answer_valid, answer_feedback = self.validate_answer(question, clean_answer)
                    
                    if not answer_valid:
                        # Add to attempt history for next iteration
                        attempt_history.append({
                            'attempt': attempt,
                            'answer': clean_answer,
                            'rejection_reason': answer_feedback,
                            'rejected_by': 'Answer Checker'
                        })
                        
                        attempt += 1
                        continue
                    else:
                        # Answer Checker approved - save this as our validated answer
                        validated_answer = clean_answer
                        self.log_reasoning("Answer Checker: APPROVED - answer saved as validated")
                
                # Step 3: Validate links
                links_valid, valid_links, link_feedback = self.validate_links(all_links)
                
                # Accumulate any valid links found in this attempt
                if valid_links:
                    for link in valid_links:
                        if link not in accumulated_valid_links:
                            accumulated_valid_links.append(link)
                
                # Check if we have a valid answer and at least some valid links (current or accumulated)
                if not links_valid and not accumulated_valid_links:
                    # No valid links in current attempt and no accumulated links from previous attempts
                    self.log_reasoning(f"Link Checker rejected: {link_feedback}")
                    
                    # Issue #10 fix: If we have a validated answer but no links, 
                    # don't throw away the answer - instead ask for links that support it
                    if validated_answer and not skip_answer_checker:
                        self.log_reasoning("Answer is validated but has no links")
                        self.log_reasoning("Next attempt will keep the validated answer and ask for supporting links")
                        
                        # Add special context for next iteration to find supporting links
                        attempt_history.append({
                            'attempt': attempt,
                            'answer': validated_answer,
                            'rejection_reason': f"Good answer but needs supporting links: {link_feedback}",
                            'rejected_by': 'Link Checker (needs supporting links)',
                            'special_instruction': 'keep_answer_find_links'
                        })
                        
                        # Set flag to skip Answer Checker on next iteration
                        skip_answer_checker = True
                    else:
                        # Standard rejection - no validated answer yet
                        attempt_history.append({
                            'attempt': attempt,
                            'answer': clean_answer,
                            'rejection_reason': link_feedback,
                            'rejected_by': 'Link Checker'
                        })
                    
                    attempt += 1
                    continue
                elif not links_valid and accumulated_valid_links:
                    # Current attempt has no valid links, but we have accumulated valid links from previous attempts
                    final_valid_links = accumulated_valid_links.copy()
                else:
                    # Current attempt has valid links
                    final_valid_links = accumulated_valid_links.copy()  # Use all accumulated links
                
                # All checks passed
                self.log_reasoning("=" * 80)
                self.log_reasoning("QUESTION WORKFLOW COMPLETED SUCCESSFULLY (Excel Processing)")
                self.log_reasoning("Context will be CLEARED for next question (no carryover of attempt history)")
                self.log_reasoning("=" * 80)
                return True, clean_answer, final_valid_links
                
            # Max attempts reached
            return False, f"Failed to generate acceptable answer after {max_attempts} attempts", []
            
        except Exception as e:
            self.logger.error(f"Error processing question with agents: {e}")
            return False, f"Error: {e}", []
            
    def identify_columns_with_llm_cli(self, df: pd.DataFrame) -> Tuple[Optional[str], Optional[str], Optional[str]]:
        """Use LLM to identify question, answer, and documentation columns for CLI mode."""
        try:
            # Create a prompt with column names and sample data
            column_info = []
            for col in df.columns:
                sample_data = df[col].dropna().head(3).tolist()
                # Convert to strings and truncate if too long
                sample_strings = [str(item)[:100] for item in sample_data]
                column_info.append(f"Column '{col}': {sample_strings}")
            
            prompt = f"""Analyze the following Excel columns and classify each column header as one of these types:
- QUESTION: Contains questions to be answered
- RESPONSE: Where AI responses/answers should be written
- DOCUMENTATION: Where reference links/documentation should be written  
- NONE: Not relevant for question answering

Columns:
{chr(10).join(column_info)}

Respond in this exact format:
Question Column: [column_name or NONE if no suitable column found]
Response Column: [column_name or NONE if no suitable column found]  
Documentation Column: [column_name or NONE if no suitable column found]

Only return existing column names. Do not suggest new column names."""

            # Use the Question Answerer agent to analyze columns
            thread = self.project_client.agents.threads.create()
            message = self.project_client.agents.messages.create(
                thread_id=thread.id,
                role="user",
                content=prompt
            )
            
            run = self.project_client.agents.runs.create_and_process(
                thread_id=thread.id,
                agent_id=self.question_answerer_id
            )
            
            messages = self.project_client.agents.messages.list(thread_id=thread.id)
            
            # Parse the response
            for msg in messages:
                if msg.role == "assistant" and msg.content:
                    response = msg.content[0].text.value
                    question_col = self.extract_column_name(response, "Question Column:")
                    answer_col = self.extract_column_name(response, "Response Column:")
                    docs_col = self.extract_column_name(response, "Documentation Column:")
                    
                    # Convert "NONE" to None
                    question_col = None if question_col and question_col.upper() == "NONE" else question_col
                    answer_col = None if answer_col and answer_col.upper() == "NONE" else answer_col
                    docs_col = None if docs_col and docs_col.upper() == "NONE" else docs_col
                    
                    # Validate that columns exist in the dataframe
                    if question_col and question_col not in df.columns:
                        question_col = None
                    if answer_col and answer_col not in df.columns:
                        answer_col = None  
                    if docs_col and docs_col not in df.columns:
                        docs_col = None
                    
                    return question_col, answer_col, docs_col
            
            # Fallback if LLM fails
            return None, None, None
            
        except Exception as e:
            self.logger.error(f"Error identifying columns with LLM: {e}")
            return None, None, None
    
    def extract_column_name(self, response: str, prefix: str) -> Optional[str]:
        """Extract column name from LLM response."""
        lines = response.split('\n')
        for line in lines:
            if line.strip().startswith(prefix):
                # Extract everything after the colon and clean it up
                part = line.split(':', 1)[1].strip()
                # Remove quotes and brackets if present
                part = part.strip('"\'[]')
                return part if part else None
        return None
        
    def run(self):
        """Start the application."""
        if not self.headless_mode:
            self.root.mainloop()
    
    def process_single_question_cli(self, question: str, context: str, char_limit: int, verbose: bool, max_retries: int = None) -> Tuple[bool, str, List[str]]:
        """Process a single question in CLI mode."""
        # Use instance default if not provided
        if max_retries is None:
            max_retries = self.max_retries
        
        if self.tracer:
            with self.tracer.start_as_current_span("questionnaire_agent_cli") as span:
                span.set_attribute("interface.type", "CLI")
                span.set_attribute("question.length", len(question))
                span.set_attribute("question.preview", question[:100])
                span.set_attribute("context", context)
                span.set_attribute("char_limit", char_limit)
                span.set_attribute("verbose_mode", verbose)
                span.set_attribute("max_retries", max_retries)
                
                return self._execute_cli_workflow(question, context, char_limit, verbose, max_retries)
        else:
            return self._execute_cli_workflow(question, context, char_limit, verbose, max_retries)
    
    def _execute_cli_workflow(self, question: str, context: str, char_limit: int, verbose: bool, max_retries: int) -> Tuple[bool, str, List[str]]:
        """Execute the CLI workflow using the same multi-agent approach as GUI."""
        try:
            if verbose:
                print("Starting question processing...")
            
            # Store the current CLI output buffer
            original_cli_output = self.cli_output.copy()
            self.cli_output.clear()
            
            # Create agents if not already created
            if not all([self.question_answerer_id, self.answer_checker_id, self.link_checker_id]):
                self.create_agents()
            
            # Use the same workflow as GUI mode
            success, answer, links = self._execute_workflow(question, context, char_limit, max_retries)
            
            # Extract results from CLI output (the workflow populates this in headless mode)
            if verbose:
                for line in self.cli_output:
                    print(line)
            
            return success, answer, links
                
        except Exception as e:
            if verbose:
                print(f"Error: {e}")
            return False, f"Error: {e}", []
        finally:
            # Restore original CLI output
            self.cli_output = original_cli_output
    
    
    def process_excel_file_cli(self, input_path: str, output_path: str, context: str, char_limit: int, verbose: bool, max_retries: int = None) -> bool:
        """Process an Excel file in CLI mode."""
        scenario = "questionnaire_agent_excel_processing"
        
        # Use instance default if not provided
        if max_retries is None:
            max_retries = self.max_retries
        
        if self.tracer:
            with self.tracer.start_as_current_span(scenario) as span:
                span.set_attribute("input_file", input_path)
                span.set_attribute("output_file", output_path)
                span.set_attribute("context", context)
                span.set_attribute("char_limit", char_limit)
                span.set_attribute("verbose_mode", verbose)
                span.set_attribute("max_retries", max_retries)
                
                return self._process_excel_file_internal(input_path, output_path, context, char_limit, verbose, span, max_retries)
        else:
            return self._process_excel_file_internal(input_path, output_path, context, char_limit, verbose, None, max_retries)
    
    def _process_excel_file_internal(self, input_path: str, output_path: str, context: str, char_limit: int, verbose: bool, span=None, max_retries: int = None) -> bool:
        """Internal method for Excel file processing with tracing."""
        # Use instance default if not provided
        if max_retries is None:
            max_retries = self.max_retries
            
        try:
            if verbose:
                print(f"Processing Excel file: {input_path}")
            
            # Create agents if not already created
            if not all([self.question_answerer_id, self.answer_checker_id, self.link_checker_id]):
                if span and self.tracer:
                    with self.tracer.start_as_current_span("create_agents") as agent_span:
                        agent_span.set_attribute("operation", "create_all_agents")
                        self.create_agents()
                else:
                    self.create_agents()
            
            # Read Excel file
            excel_file = pd.ExcelFile(input_path)
            
            # Create output file by copying input
            import shutil
            shutil.copy2(input_path, output_path)
            
            total_sheets = len(excel_file.sheet_names)
            if span:
                span.set_attribute("sheets.total_count", total_sheets)
                span.set_attribute("sheets.names", excel_file.sheet_names)
            
            for sheet_index, sheet_name in enumerate(excel_file.sheet_names, 1):
                if verbose:
                    print(f"Processing sheet: {sheet_name}")
                
                if span and self.tracer:
                    with self.tracer.start_as_current_span("process_excel_sheet") as sheet_span:
                        sheet_span.set_attribute("sheet.name", sheet_name)
                        sheet_span.set_attribute("sheet.index", sheet_index)
                        sheet_span.set_attribute("sheet.total", total_sheets)
                        
                        df = pd.read_excel(output_path, sheet_name=sheet_name)
                        sheet_span.set_attribute("sheet.row_count", len(df))
                        sheet_span.set_attribute("sheet.column_count", len(df.columns))
                        
                        self._process_excel_sheet(df, sheet_name, output_path, context, char_limit, verbose, sheet_span, max_retries)
                else:
                    df = pd.read_excel(output_path, sheet_name=sheet_name)
                    self._process_excel_sheet(df, sheet_name, output_path, context, char_limit, verbose, None, max_retries)
            
            if verbose:
                print(f"Excel processing completed. Results saved to: {output_path}")
            
            if span:
                span.set_attribute("success", True)
            
            return True
                
        except Exception as e:
            error_msg = f"Error processing Excel file: {e}"
            self.logger.error(error_msg)
            if verbose:
                print(error_msg)
            
            if span:
                span.set_attribute("success", False)
                span.set_attribute("error.message", str(e))
                span.set_attribute("error.type", type(e).__name__)
                span.set_status(trace.Status(trace.StatusCode.ERROR, str(e)))
            
            return False
    
    def _process_excel_sheet(self, df: pd.DataFrame, sheet_name: str, output_path: str, context: str, char_limit: int, verbose: bool, span=None, max_retries: int = None):
        """Process a single Excel sheet with tracing."""
        # Use instance default if not provided
        if max_retries is None:
            max_retries = self.max_retries
            
        # Use LLM to identify columns
        question_col, answer_col, docs_col = self.identify_columns_with_llm_cli(df)
        
        if verbose:
            print(f"LLM identified columns - Questions: {question_col}, Answers: {answer_col}, Docs: {docs_col}")
        
        if span:
            span.set_attribute("columns.question", question_col or "none")
            span.set_attribute("columns.answer", answer_col or "none") 
            span.set_attribute("columns.docs", docs_col or "none")
        
        # Skip sheet if no question or answer column found
        if not question_col or not answer_col:
            if verbose:
                print(f"Skipping sheet '{sheet_name}' - missing required question or answer column")
            if span:
                span.set_attribute("sheet.skipped", True)
                span.set_attribute("skip_reason", "missing_required_columns")
            return
        
        # Process each question
        questions_processed = 0
        questions_attempted = 0
        for idx, row in df.iterrows():
            if pd.notna(row[question_col]) and str(row[question_col]).strip():
                question = str(row[question_col]).strip()
                questions_attempted += 1
                if verbose:
                    print(f"Processing question {idx + 1}: {question[:50]}...")
                
                # Update the Question box to show current question being processed (UI mode only)
                if not self.headless_mode:
                    self.root.after(0, lambda q=question: self.update_question_display(q))
                
                # Process question using CLI workflow
                success, answer, links = self.process_single_question_cli(question, context, char_limit, False, max_retries)
                
                if success:
                    # Update the answer column
                    df.at[idx, answer_col] = answer
                    
                    # Update documentation column only if it exists and we have links
                    if docs_col and links:
                        df.at[idx, docs_col] = '\n'.join(links)
                    # Leave documentation blank if no links or no docs column
                    
                    if verbose:
                        print(f"Successfully processed question {idx + 1}")
                    questions_processed += 1
                else:
                    if verbose:
                        print(f"Failed to process question {idx + 1}: {answer}")
                    # Leave response blank on failure - don't write error messages
                    # Leave documentation blank on failure - don't write error messages
        
        if span:
            span.set_attribute("questions.attempted", questions_attempted)
            span.set_attribute("questions.processed", questions_processed)
            span.set_attribute("questions.success_rate", questions_processed / questions_attempted if questions_attempted > 0 else 0)
        
        # Save updated sheet if we attempted any questions (regardless of success)
        if questions_attempted > 0:
            # Use openpyxl directly to preserve formatting
            from openpyxl import load_workbook
            wb = load_workbook(output_path)
            ws = wb[sheet_name]
            
            # Update only the data, not the formatting
            for idx, row in df.iterrows():
                row_num = idx + 2  # +2 because Excel is 1-indexed and has header
                if question_col and pd.notna(row[question_col]) and str(row[question_col]).strip():
                    # Find answer column index
                    for col_idx, col_name in enumerate(df.columns, 1):
                        if col_name == answer_col:
                            cell = ws.cell(row=row_num, column=col_idx)
                            if pd.notna(row[answer_col]) and str(row[answer_col]).strip():
                                cell.value = str(row[answer_col])
                        elif col_name == docs_col and docs_col:
                            cell = ws.cell(row=row_num, column=col_idx)
                            if pd.notna(row[docs_col]) and str(row[docs_col]).strip():
                                cell.value = str(row[docs_col])
            
            wb.save(output_path)
        
        if verbose:
            print(f"Processed {questions_processed}/{questions_attempted} questions successfully in sheet '{sheet_name}'")


def create_cli_parser():
    """Create command line argument parser."""
    parser = argparse.ArgumentParser(
        description="Questionnaire Multiagent - AI question answering with fact-checking and link validation",
        formatter_class=argparse.RawDescriptionHelpFormatter,
        epilog="""Examples:
  # Single question
  python question_answerer.py --question "Does your service offer video generative AI?" --context "Microsoft Azure AI" --char-limit 2000
  
  # Excel processing
  python question_answerer.py --import-excel questions.xlsx --output-excel processed.xlsx --context "Microsoft Azure AI" --verbose"""
    )
    
    parser.add_argument('-q', '--question', type=str, help='The natural-language question to ask')
    parser.add_argument('-c', '--context', type=str, default='Microsoft Azure AI', help='Context or topic string to bias the question answering (default: "Microsoft Azure AI")')
    parser.add_argument('--char-limit', type=int, default=2000, help='Integer character limit for the final answer (default: 2000)')
    parser.add_argument('--max-retries', type=int, default=10, help='Maximum number of retries for answer generation (default: 10)')
    parser.add_argument('--import-excel', type=str, metavar='PATH', help='Path to an Excel file to process in batch')
    parser.add_argument('--output-excel', type=str, metavar='PATH', help='Path where the processed Excel file will be written')
    parser.add_argument('--verbose', action='store_true', default=True, help='Enable verbose/reasoning log output (default: True)')
    
    return parser


def main():
    """Main entry point."""
    parser = create_cli_parser()
    
    # Check if any arguments were provided
    if len(sys.argv) == 1:
        # No arguments - run in GUI mode
        try:
            app = QuestionnaireAgentUI(headless_mode=False)
            app.run()
        except Exception as e:
            print(f"Failed to start application: {e}")
            try:
                messagebox.showerror("Startup Error", f"Failed to start application:\n{e}")
            except:
                pass
    else:
        # Arguments provided - run in CLI mode
        args = parser.parse_args()
        
        # Validate arguments
        if not args.question and not args.import_excel:
            print("Error: Either --question or --import-excel must be provided")
            parser.print_help()
            sys.exit(1)
        
        if args.import_excel and not args.output_excel:
            # Generate default output filename
            input_path = Path(args.import_excel)
            args.output_excel = str(input_path.parent / f"{input_path.stem}.answered.xlsx")
        
        try:
            app = QuestionnaireAgentUI(headless_mode=True, max_retries=args.max_retries)
            
            if args.question:
                # Process single question
                success, answer, links = app.process_single_question_cli(
                    args.question, args.context, args.char_limit, args.verbose, args.max_retries
                )
                
                if success:
                    print("\n=== ANSWER ===")
                    print(answer)
                    if links:
                        print("\n=== DOCUMENTATION LINKS ===")
                        for link in links:
                            print(f"• {link}")
                    else:
                        print("\n=== DOCUMENTATION LINKS ===")
                        print("No documentation links found")
                    sys.exit(0)
                else:
                    print(f"Error: {answer}")
                    sys.exit(1)
            
            elif args.import_excel:
                # Process Excel file
                if not os.path.exists(args.import_excel):
                    print(f"Error: Excel file not found: {args.import_excel}")
                    sys.exit(1)
                
                success = app.process_excel_file_cli(
                    args.import_excel, args.output_excel, args.context, args.char_limit, args.verbose, args.max_retries
                )
                
                if success:
                    print(f"\nExcel processing completed successfully. Results saved to: {args.output_excel}")
                    sys.exit(0)
                else:
                    print("Error: Excel processing failed")
                    sys.exit(1)
        
        except KeyboardInterrupt:
            print("\nOperation cancelled by user")
            sys.exit(1)
        except Exception as e:
            print(f"Error: {e}")
            sys.exit(1)


if __name__ == "__main__":
    main()<|MERGE_RESOLUTION|>--- conflicted
+++ resolved
@@ -1229,15 +1229,13 @@
         # Clear reasoning text to show fresh processing logs
         self.reasoning_text.delete(1.0, tk.END)
         
-<<<<<<< HEAD
+        # Clear the question text box since we're starting Excel processing
+        if self.question_text:
+            self.question_text.delete(1.0, tk.END)
+        
         # Start Excel processing mode
         self.start_working("Excel Processing")
         self.show_excel_mode(input_file_path, output_file_path)
-=======
-        # Clear the question text box since we're starting Excel processing
-        if self.question_text:
-            self.question_text.delete(1.0, tk.END)
->>>>>>> b670fc89
         
         # Process Excel file in separate thread with both input and output paths
         thread = threading.Thread(target=self.process_excel_file, args=(input_file_path, output_file_path))
